# Copyright 2018 The Kubernetes Authors.
#
# Licensed under the Apache License, Version 2.0 (the "License");
# you may not use this file except in compliance with the License.
# You may obtain a copy of the License at
#
#     http://www.apache.org/licenses/LICENSE-2.0
#
# Unless required by applicable law or agreed to in writing, software
# distributed under the License is distributed on an "AS IS" BASIS,
# WITHOUT WARRANTIES OR CONDITIONS OF ANY KIND, either express or implied.
# See the License for the specific language governing permissions and
# limitations under the License.

# If you update this file, please follow
# https://suva.sh/posts/well-documented-makefiles

.DEFAULT_GOAL:=help

# Default timeout for starting/stopping the Kubebuilder test control plane
export KUBEBUILDER_CONTROLPLANE_START_TIMEOUT ?=60s
export KUBEBUILDER_CONTROLPLANE_STOP_TIMEOUT ?=60s

# This option is for running docker manifest command
export DOCKER_CLI_EXPERIMENTAL := enabled

# Image URL to use all building/pushing image targets
REGISTRY ?= gcr.io/$(shell gcloud config get-value project)
CONTROLLER_IMG ?= $(REGISTRY)/cluster-api-controller
EXAMPLE_PROVIDER_IMG ?= $(REGISTRY)/example-provider-controller
TAG ?= dev

ARCH?=amd64
ALL_ARCH = amd64 arm arm64 ppc64le s390x
GOOS?=linux

all: test manager clusterctl

help:  ## Display this help
	@awk 'BEGIN {FS = ":.*##"; printf "\nUsage:\n  make \033[36m<target>\033[0m\n"} /^[a-zA-Z_-]+:.*?##/ { printf "  \033[36m%-15s\033[0m %s\n", $$1, $$2 } /^##@/ { printf "\n\033[1m%s\033[0m\n", substr($$0, 5) } ' $(MAKEFILE_LIST)

## --------------------------------------
## Testing
## --------------------------------------

.PHONY: test
test: generate lint ## Run tests
	$(MAKE) test-go

.PHONY: test-go
test-go: ## Run tests
	go test -v -tags=integration ./pkg/... ./cmd/...

## --------------------------------------
## Binaries
## --------------------------------------

.PHONY: manager
manager: lint-full ## Build manager binary
	go build -o bin/manager sigs.k8s.io/cluster-api/cmd/manager

.PHONY: docker-build-manager
docker-build-manager: lint-full ## Build manager binary in docker
	docker run --rm \
	-v "${PWD}:/go/src/sigs.k8s.io/cluster-api" \
	-v "${PWD}/bin:/go/bin" \
	-w "/go/src/sigs.k8s.io/cluster-api" \
	-e CGO_ENABLED=0 -e GOOS=${GOOS} -e GOARCH=${ARCH} -e GO111MODULE=on -e GOFLAGS="-mod=vendor" \
	golang:1.12.6 \
	go build -a -ldflags '-extldflags "-static"' -o /go/bin/manager sigs.k8s.io/cluster-api/cmd/manager

.PHONY: clusterctl
clusterctl: lint-full ## Build clusterctl binary
	go build -o bin/clusterctl sigs.k8s.io/cluster-api/cmd/clusterctl

.PHONY: run
run: lint ## Run against the configured Kubernetes cluster in ~/.kube/config
	go run ./cmd/manager/main.go

## --------------------------------------
## Linting
## --------------------------------------

.PHONY: lint
lint: ## Lint codebase
	bazel run //:lint $(BAZEL_ARGS)

lint-full: ## Run slower linters to detect possible issues
	bazel run //:lint-full $(BAZEL_ARGS)

## --------------------------------------
## Generate / Manifests
## --------------------------------------

.PHONY: generate
generate: ## Generate code
	$(MAKE) generate-manifests
	$(MAKE) generate-deepcopy
	$(MAKE) gazelle

.PHONY: generate-deepcopy
generate-deepcopy: ## Runs controller-gen to generate deepcopy files
	go run vendor/sigs.k8s.io/controller-tools/cmd/controller-gen/main.go \
	object:headerFile=./hack/boilerplate/boilerplate.generatego.txt \
	paths=./pkg/...

.PHONY: generate-manifests
generate-manifests: ## Generate manifests e.g. CRD, RBAC etc.
	go run vendor/sigs.k8s.io/controller-tools/cmd/controller-gen/main.go \
		paths=./pkg/... \
		crd:trivialVersions=true \
		rbac:roleName=manager-role \
		output:crd:dir=./config/crds
	## Copy files in CI folders.
	cp -f ./config/rbac/role*.yaml ./config/ci/rbac/
	cp -f ./config/manager/manager*.yaml ./config/ci/manager/

.PHONY: gazelle
gazelle: ## Run Bazel Gazelle
	(which bazel && ./hack/update-bazel.sh) || true

.PHONY: vendor
vendor: ## Runs go mod to ensure proper vendoring.
	./hack/update-vendor.sh
	$(MAKE) gazelle

## --------------------------------------
## Docker
## --------------------------------------

.PHONY: docker-build
docker-build: generate lint-full ## Build the docker image for controller-manager
	docker build --pull --build-arg ARCH=$(ARCH) . -t $(CONTROLLER_IMG)-$(ARCH):$(TAG)
	@echo "updating kustomize image patch file for manager resource"
	hack/sed.sh -i.tmp -e 's@image: .*@image: '"${CONTROLLER_IMG}-$(ARCH):$(TAG)"'@' ./config/default/manager_image_patch.yaml

.PHONY: docker-push
docker-push: docker-build ## Push the docker image
	docker push $(CONTROLLER_IMG)-$(ARCH):$(TAG)

.PHONY: all-docker-build
all-docker-build: $(addprefix sub-docker-build-,$(ALL_ARCH))
	@echo "updating kustomize image patch file for manager resource"
	hack/sed.sh -i.tmp -e 's@image: .*@image: '"$(CONTROLLER_IMG):$(TAG)"'@' ./config/default/manager_image_patch.yaml

sub-docker-build-%:
	$(MAKE) ARCH=$* docker-build

.PHONY:all-push ## Push all the architecture docker images and fat manifest docker image
all-push: all-docker-push docker-push-manifest

.PHONY:all-docker-push ## Push all the architecture docker images
all-docker-push: $(addprefix sub-docker-push-,$(ALL_ARCH))

sub-docker-push-%:
	$(MAKE) ARCH=$* docker-push

.PHONY: docker-build-ci
docker-build-ci: generate lint-full ## Build the docker image for example provider
	docker build --pull --build-arg ARCH=$(ARCH) . -f ./pkg/provider/example/container/Dockerfile -t $(EXAMPLE_PROVIDER_IMG)-$(ARCH):$(TAG)
	@echo "updating kustomize image patch file for ci"
	hack/sed.sh -i.tmp -e 's@image: .*@image: '"${EXAMPLE_PROVIDER_IMG}-$(ARCH):$(TAG)"'@' ./config/ci/manager_image_patch.yaml

.PHONY: docker-push-ci
docker-push-ci: docker-build-ci  ## Build the docker image for ci
	docker push "$(EXAMPLE_PROVIDER_IMG)-$(ARCH):$(TAG)"

.PHONY: docker-push-manifest
docker-push-manifest: ## Push the fat manifest docker image. TODO: Update bazel build to push manifest once https://github.com/bazelbuild/rules_docker/issues/300 get merged
	## Minimum docker version 18.06.0 is required for creating and pushing manifest images
	docker manifest create --amend $(CONTROLLER_IMG):$(TAG) $(shell echo $(ALL_ARCH) | sed -e "s~[^ ]*~$(CONTROLLER_IMG)\-&:$(TAG)~g")
	@for arch in $(ALL_ARCH); do docker manifest annotate --arch $${arch} ${CONTROLLER_IMG}:${TAG} ${CONTROLLER_IMG}-$${arch}:${TAG}; done
	docker manifest push --purge ${CONTROLLER_IMG}:${TAG}

## --------------------------------------
## Cleanup / Verification
## --------------------------------------

.PHONY: clean
clean: ## Remove all generated files
	$(MAKE) clean-bazel
	$(MAKE) clean-bin
	$(MAKE) clean-book

.PHONY: clean-bazel
clean-bazel: ## Remove all generated bazel symlinks
	bazel clean

.PHONY: clean-bin
clean-bin: ## Remove all generated binaries
	rm -rf bin

.PHONY: clean-clientset
clean-clientset: ## Remove all generated clientset files
	rm -rf pkg/client

.PHONY: verify
verify:
	./hack/verify-boilerplate.sh
	./hack/verify-clientset.sh
	./hack/verify-bazel.sh
<<<<<<< HEAD
	./hack/verify-doctoc.sh
=======
>>>>>>> cc9ce92e

.PHONY: clean-book
clean-book: ## Remove all generated GitBook files
	rm -rf ./docs/book/_book

## --------------------------------------
## Others / Utilities
## --------------------------------------

.PHONY: diagrams
diagrams: ## Build proposal diagrams
	$(MAKE) -C docs/proposals/images

.PHONY: book
book: ## Build the GitBook
	./hack/build-gitbook.sh

.PHONY: serve-book
serve-book: ## Build and serve the GitBook with live-reloading enabled
	(cd ./docs/book && gitbook serve --live --open)<|MERGE_RESOLUTION|>--- conflicted
+++ resolved
@@ -199,10 +199,7 @@
 	./hack/verify-boilerplate.sh
 	./hack/verify-clientset.sh
 	./hack/verify-bazel.sh
-<<<<<<< HEAD
 	./hack/verify-doctoc.sh
-=======
->>>>>>> cc9ce92e
 
 .PHONY: clean-book
 clean-book: ## Remove all generated GitBook files
